/*
 * Convert PDF including images and content stream data to grayscale.
 *
 * This advanced example demonstrates some of the more complex capabilities of UniDoc, showing the capability to process
 * and transform objects and contents.
 *
 * Run as: go run pdf_grayscale_transform.go input.pdf output.pdf
 */

package main

import (
	"errors"
	"fmt"
	"os"

	unicommon "github.com/unidoc/unidoc/common"
	pdfcontent "github.com/unidoc/unidoc/pdf/contentstream"
	pdfcore "github.com/unidoc/unidoc/pdf/core"
	pdf "github.com/unidoc/unidoc/pdf/model"
	"github.com/unidoc/unidoc/pdf/ps"
)

func init() {
	unicommon.SetLogger(unicommon.NewConsoleLogger(unicommon.LogLevelDebug))
	//unicommon.SetLogger(unicommon.NewConsoleLogger(unicommon.LogLevelTrace))
}

func main() {
	if len(os.Args) < 3 {
		fmt.Printf("Syntax: go run pdf_grayscale_transform.go input.pdf output.pdf\n")
		os.Exit(1)
	}

	inputPath := os.Args[1]
	outputPath := os.Args[2]

	err := convertPdfToGrayscale(inputPath, outputPath)
	if err != nil {
		fmt.Printf("Failed: %v\n", err)
		os.Exit(1)
	}

	fmt.Printf("Completed, see output %s\n", outputPath)
}

func convertPdfToGrayscale(inputPath, outputPath string) error {
	pdfWriter := pdf.NewPdfWriter()

	f, err := os.Open(inputPath)
	if err != nil {
		return err
	}

	defer f.Close()

	pdfReader, err := pdf.NewPdfReader(f)
	if err != nil {
		return err
	}

	isEncrypted, err := pdfReader.IsEncrypted()
	if err != nil {
		return err
	}

	// Try decrypting with an empty one.
	if isEncrypted {
		auth, err := pdfReader.Decrypt([]byte(""))
		if err != nil {
			// Encrypted and we cannot do anything about it.
			return err
		}
		if !auth {
			return errors.New("Need to decrypt with password")
		}
	}

	numPages, err := pdfReader.GetNumPages()
	if err != nil {
		return err
	}
	fmt.Printf("PDF Num Pages: %d\n", numPages)

	for i := 0; i < numPages; i++ {
		page, err := pdfReader.GetPage(i + 1)
		if err != nil {
			return err
		}

		err = convertPageToGrayscale(page)
		if err != nil {
			return err
		}

		err = pdfWriter.AddPage(page)
		if err != nil {
			return err
		}
	}

	fWrite, err := os.Create(outputPath)
	if err != nil {
		return err
	}
	defer fWrite.Close()

	err = pdfWriter.Write(fWrite)
	if err != nil {
		return err
	}

	return nil
}

// Replaces color objects on the page with grayscale ones.  Also references XObject Images and Forms
// to convert those to grayscale.
func convertPageToGrayscale(page *pdf.PdfPage) error {
	// For each page, we go through the resources and look for the images.
	resources, err := page.GetResources()
	if err != nil {
		return err
	}

	contents, err := page.GetAllContentStreams()
	if err != nil {
		return err
	}

	grayContent, err := transformContentStreamToGrayscale(contents, resources)
	if err != nil {
		return err
	}
	page.SetContentStreams([]string{string(grayContent)}, pdfcore.NewFlateEncoder())

	fmt.Printf("Processed contents: %s\n", grayContent)

	return nil
}

// Check if colorspace represents a Pattern colorspace.
func isPatternCS(cs pdf.PdfColorspace) bool {
	_, isPattern := cs.(*pdf.PdfColorspaceSpecialPattern)
	return isPattern
}

func transformContentStreamToGrayscale(contents string, resources *pdf.PdfPageResources) ([]byte, error) {
	cstreamParser := pdfcontent.NewContentStreamParser(contents)
	operations, err := cstreamParser.Parse()
	if err != nil {
		return nil, err
	}
	processedOperations := &pdfcontent.ContentStreamOperations{}

	transformedPatterns := map[string]bool{} // List of already transformed patterns. Avoid multiple conversions.
	transformedShadings := map[string]bool{} // List of already transformed shadings. Avoid multiple conversions.

	// The content stream processor keeps track of the graphics state and we can make our own handlers to process certain commands,
	// using the AddHandler method.  In this case, we hook up to color related operands, and for image and form handling.
	processor := pdfcontent.NewContentStreamProcessor(operations)
	// Add handlers for colorspace related functionality.
	processor.AddHandler(pdfcontent.HandlerConditionEnumAllOperands, "",
		func(op *pdfcontent.ContentStreamOperation, gs pdfcontent.GraphicsState, resources *pdf.PdfPageResources) error {
			operand := op.Operand
			switch operand {
			case "CS": // Set colorspace operands (stroking).
				if isPatternCS(gs.ColorspaceStroking) {
					// If referring to a pattern colorspace with an external definition, need to update the definition.
					// If has an underlying colorspace, then go and change it to DeviceGray.
					// Needs to be specified externally in the colorspace resources.

					csname := op.Params[0].(*pdfcore.PdfObjectName)
					if *csname != "Pattern" {
						// Update if referring to an external colorspace in resources.
						cs, ok := resources.ColorSpace.Colorspaces[string(*csname)]
						if !ok {
							unicommon.Log.Debug("Undefined colorspace for pattern (%s)", csname)
							return errors.New("Colorspace not defined")
						}

						patternCS, ok := cs.(*pdf.PdfColorspaceSpecialPattern)
						if !ok {
							return errors.New("Type error")
						}

						if patternCS.UnderlyingCS != nil {
							// Swap out for a gray colorspace.
							patternCS.UnderlyingCS = pdf.NewPdfColorspaceDeviceGray()
						}

						resources.ColorSpace.Colorspaces[string(*csname)] = patternCS
					}
					*processedOperations = append(*processedOperations, op)
					return nil
				}

				op := pdfcontent.ContentStreamOperation{}
				op.Operand = operand
				op.Params = []pdfcore.PdfObject{pdfcore.MakeName("DeviceGray")}
				*processedOperations = append(*processedOperations, &op)
				return nil
			case "cs": // Set colorspace operands (non-stroking).
				if isPatternCS(gs.ColorspaceNonStroking) {
					// If referring to a pattern colorspace with an external definition, need to update the definition.
					// If has an underlying colorspace, then go and change it to DeviceGray.
					// Needs to be specified externally in the colorspace resources.

					csname := op.Params[0].(*pdfcore.PdfObjectName)
					if *csname != "Pattern" {
						// Update if referring to an external colorspace in resources.
						cs, ok := resources.ColorSpace.Colorspaces[string(*csname)]
						if !ok {
							unicommon.Log.Debug("Undefined colorspace for pattern (%s)", csname)
							return errors.New("Colorspace not defined")
						}

						patternCS, ok := cs.(*pdf.PdfColorspaceSpecialPattern)
						if !ok {
							return errors.New("Type error")
						}

						if patternCS.UnderlyingCS != nil {
							// Swap out for a gray colorspace.
							patternCS.UnderlyingCS = pdf.NewPdfColorspaceDeviceGray()
						}

						resources.ColorSpace.Colorspaces[string(*csname)] = patternCS
					}
					*processedOperations = append(*processedOperations, op)
					return nil
				}

				op := pdfcontent.ContentStreamOperation{}
				op.Operand = operand
				op.Params = []pdfcore.PdfObject{pdfcore.MakeName("DeviceGray")}
				*processedOperations = append(*processedOperations, &op)
				return nil

			case "SC", "SCN": // Set stroking color.  Includes pattern colors.
				if isPatternCS(gs.ColorspaceStroking) {
					op := pdfcontent.ContentStreamOperation{}
					op.Operand = operand
					op.Params = []pdfcore.PdfObject{}

					patternColor, ok := gs.ColorStroking.(*pdf.PdfColorPattern)
					if !ok {
						return errors.New("Invalid stroking color type")
					}

					if patternColor.Color != nil {
						color, err := gs.ColorspaceStroking.ColorToRGB(patternColor.Color)
						if err != nil {
							fmt.Printf("Error: %v\n", err)
							return err
						}
						rgbColor := color.(*pdf.PdfColorDeviceRGB)
						grayColor := rgbColor.ToGray()

						op.Params = append(op.Params, pdfcore.MakeFloat(grayColor.Val()))
					}

					if _, has := transformedPatterns[patternColor.PatternName]; has {
						// Already processed, need not change anything, except underlying color if used.
						op.Params = append(op.Params, pdfcore.MakeName(patternColor.PatternName))
						*processedOperations = append(*processedOperations, &op)
						return nil
					}
					transformedPatterns[patternColor.PatternName] = true

					// Look up the pattern name and convert it.
					pattern, found := resources.GetPatternByName(patternColor.PatternName)
					if !found {
						return errors.New("Undefined pattern name")
					}

					grayPattern, err := convertPatternToGray(pattern)
					if err != nil {
						unicommon.Log.Debug("Unable to convert pattern to grayscale: %v", err)
						return err
					}
					resources.SetPatternByName(patternColor.PatternName, grayPattern.ToPdfObject())

					op.Params = append(op.Params, pdfcore.MakeName(patternColor.PatternName))
					*processedOperations = append(*processedOperations, &op)
				} else {
					color, err := gs.ColorspaceStroking.ColorToRGB(gs.ColorStroking)
					if err != nil {
						fmt.Printf("Error with ColorToRGB: %v\n", err)
						return err
					}
					rgbColor := color.(*pdf.PdfColorDeviceRGB)
					grayColor := rgbColor.ToGray()

					op := pdfcontent.ContentStreamOperation{}
					op.Operand = operand
					op.Params = []pdfcore.PdfObject{pdfcore.MakeFloat(grayColor.Val())}
					*processedOperations = append(*processedOperations, &op)
				}

				return nil
			case "sc", "scn": // Set nonstroking color.
				if isPatternCS(gs.ColorspaceNonStroking) {
					op := pdfcontent.ContentStreamOperation{}
					op.Operand = operand
					op.Params = []pdfcore.PdfObject{}

					patternColor, ok := gs.ColorNonStroking.(*pdf.PdfColorPattern)
					if !ok {
						return errors.New("Invalid stroking color type")
					}

					if patternColor.Color != nil {
						color, err := gs.ColorspaceNonStroking.ColorToRGB(patternColor.Color)
						if err != nil {
							fmt.Printf("Error : %v\n", err)
							return err
						}
						rgbColor := color.(*pdf.PdfColorDeviceRGB)
						grayColor := rgbColor.ToGray()

						op.Params = append(op.Params, pdfcore.MakeFloat(grayColor.Val()))
					}

					if _, has := transformedPatterns[patternColor.PatternName]; has {
						// Already processed, need not change anything, except underlying color if used.
						op.Params = append(op.Params, pdfcore.MakeName(patternColor.PatternName))
						*processedOperations = append(*processedOperations, &op)
						return nil
					}
					transformedPatterns[patternColor.PatternName] = true

					// Look up the pattern name and convert it.
					pattern, found := resources.GetPatternByName(patternColor.PatternName)
					if !found {
						return errors.New("Undefined pattern name")
					}

					grayPattern, err := convertPatternToGray(pattern)
					if err != nil {
						unicommon.Log.Debug("Unable to convert pattern to grayscale: %v", err)
						return err
					}
					resources.SetPatternByName(patternColor.PatternName, grayPattern.ToPdfObject())

					op.Params = append(op.Params, pdfcore.MakeName(patternColor.PatternName))
					*processedOperations = append(*processedOperations, &op)
				} else {
					color, err := gs.ColorspaceNonStroking.ColorToRGB(gs.ColorNonStroking)
					if err != nil {
						fmt.Printf("Error: %v\n", err)
						return err
					}
					rgbColor := color.(*pdf.PdfColorDeviceRGB)
					grayColor := rgbColor.ToGray()

					op := pdfcontent.ContentStreamOperation{}
					op.Operand = operand
					op.Params = []pdfcore.PdfObject{pdfcore.MakeFloat(grayColor.Val())}

					*processedOperations = append(*processedOperations, &op)
				}
				return nil
			case "RG", "K": // Set RGB or CMYK stroking color.
				color, err := gs.ColorspaceStroking.ColorToRGB(gs.ColorStroking)
				if err != nil {
					fmt.Printf("Error: %v\n", err)
					return err
				}
				rgbColor := color.(*pdf.PdfColorDeviceRGB)
				grayColor := rgbColor.ToGray()

				op := pdfcontent.ContentStreamOperation{}
				op.Operand = "G"
				op.Params = []pdfcore.PdfObject{pdfcore.MakeFloat(grayColor.Val())}

				*processedOperations = append(*processedOperations, &op)
				return nil
			case "rg", "k": // Set RGB or CMYK as nonstroking color.
				color, err := gs.ColorspaceNonStroking.ColorToRGB(gs.ColorNonStroking)
				if err != nil {
					fmt.Printf("Error: %v\n", err)
					return err
				}
				rgbColor := color.(*pdf.PdfColorDeviceRGB)
				grayColor := rgbColor.ToGray()

				op := pdfcontent.ContentStreamOperation{}
				op.Operand = "g"
				op.Params = []pdfcore.PdfObject{pdfcore.MakeFloat(grayColor.Val())}

				*processedOperations = append(*processedOperations, &op)
				return nil
			case "sh": // Paints the shape and color defined by shading dict.
				if len(op.Params) != 1 {
					return errors.New("Params to sh operator should be 1")
				}
				shname, ok := op.Params[0].(*pdfcore.PdfObjectName)
				if !ok {
					return errors.New("sh parameter should be a name")
				}
				if _, has := transformedShadings[string(*shname)]; has {
					// Already processed, no need to do anything.
					*processedOperations = append(*processedOperations, op)
					return nil
				}
				transformedShadings[string(*shname)] = true

				shading, found := resources.GetShadingByName(string(*shname))
				if !found {
					common.Log.Error("Shading not defined in resources. shname=%#q", string(*shname))
					return errors.New("Shading not defined in resources")
				}

				grayShading, err := convertShadingToGray(shading)
				if err != nil {
					return err
				}

				resources.SetShadingByName(string(*shname), grayShading.GetContext().ToPdfObject())
			}
			*processedOperations = append(*processedOperations, op)

			return nil
		})
	// Add handler for image related handling.  Note that inline images are completely stored with a ContentStreamInlineImage
	// object as the parameter for BI.
	processor.AddHandler(pdfcontent.HandlerConditionEnumOperand, "BI",
		func(op *pdfcontent.ContentStreamOperation, gs pdfcontent.GraphicsState, resources *pdf.PdfPageResources) error {
			if len(op.Params) != 1 {
				fmt.Printf("BI Error invalid number of params\n")
				return errors.New("invalid number of parameters")
			}
			// Inline image.
			iimg, ok := op.Params[0].(*pdfcontent.ContentStreamInlineImage)
			if !ok {
				common.Log.Error("Invalid handling for inline image")
				return errors.New("Invalid inline image parameter")
			}

			img, err := iimg.ToImage(resources)
			if err != nil {
				common.Log.Error("Error converting inline image to image: %v", err)
				return err
			}

			cs, err := iimg.GetColorSpace(resources)
			if err != nil {
				common.Log.Error("Error getting color space for inline image: %v", err)
				return err
			}
			rgbImg, err := cs.ImageToRGB(*img)
			if err != nil {
				common.Log.Error("Error converting image to rgb: %v", err)
				return err
			}
			rgbColorSpace := pdf.NewPdfColorspaceDeviceRGB()
			grayImage, err := rgbColorSpace.ImageToGray(rgbImg)
			if err != nil {
				common.Log.Error("Error converting img to gray: %v", err)
				return err
			}
			grayInlineImg, err := pdfcontent.NewInlineImageFromImage(grayImage, nil)
			if err != nil {
				common.Log.Error("Error making a new inline image object: %v", err)
				return err
			}

			// Replace inline image data with the gray image.
			pOp := pdfcontent.ContentStreamOperation{}
			pOp.Operand = "BI"
			pOp.Params = []pdfcore.PdfObject{grayInlineImg}
			*processedOperations = append(*processedOperations, &pOp)

			return nil
		})

	// Handler for XObject Image and Forms.
	processedXObjects := map[string]bool{} // Keep track of processed XObjects to avoid repetition.

	processor.AddHandler(pdfcontent.HandlerConditionEnumOperand, "Do",
		func(op *pdfcontent.ContentStreamOperation, gs pdfcontent.GraphicsState, resources *pdf.PdfPageResources) error {
			if len(op.Params) < 1 {
				fmt.Printf("ERROR: Invalid number of params for Do object.\n")
				return errors.New("Range check")
			}

			// XObject.
			name := op.Params[0].(*pdfcore.PdfObjectName)

			// Only process each one once.
			_, has := processedXObjects[string(*name)]
			if has {
				return nil
			}
			processedXObjects[string(*name)] = true

			_, xtype := resources.GetXObjectByName(string(*name))
			if xtype == pdf.XObjectTypeImage {
				fmt.Printf(" XObject Image: %s\n", *name)

				ximg, err := resources.GetXObjectImageByName(string(*name))
				if err != nil {
					fmt.Printf("Error w/GetXObjectImageByName : %v\n", err)
					return err
				}

				img, err := ximg.ToImage()
				if err != nil {
					fmt.Printf("Error w/ToImage: %v\n", err)
					return err
				}

				rgbImg, err := ximg.ColorSpace.ImageToRGB(*img)
				if err != nil {
					fmt.Printf("Error ImageToRGB: %v\n", err)
					return err
				}

				rgbColorSpace := pdf.NewPdfColorspaceDeviceRGB()
				grayImage, err := rgbColorSpace.ImageToGray(rgbImg)
				if err != nil {
					fmt.Printf("Error ImageToGray: %v\n", err)
					return err
				}

				// Update the XObject image.
				// If the filter not supported for encoding, then switch to a basic flate encoder without predictor.
				ximgGray, err := pdf.NewXObjectImageFromImage(*name, &grayImage, nil)
				if err != nil {
					fmt.Printf("Error creating image: %v\n", err)
					return err
				}

				// Update the entry.
				err = resources.SetXObjectImageByName(string(*name), ximgGray)
				if err != nil {
					fmt.Printf("Failed setting x object: %v (%s)\n", err, string(*name))
					return err
				}
			} else if xtype == pdf.XObjectTypeForm {
				fmt.Printf(" XObject Form: %s\n", *name)

				// Go through the XObject Form content stream.
				xform, err := resources.GetXObjectFormByName(string(*name))
				if err != nil {
					fmt.Printf("Error: %v\n", err)
					return err
				}

				formContent, err := xform.GetContentStream()
				if err != nil {
					fmt.Printf("Error: %v\n", err)
					return err
				}

				// Process the content stream in the Form object too:
				// XXX/TODO/Consider: Use either form resources (priority) and fall back to page resources alternatively if not found.
				// Have not come into cases where needed yet.
				formResources := xform.Resources
				if formResources == nil {
					formResources = resources
				}

				// Process the content stream in the Form object too:
				grayContent, err := transformContentStreamToGrayscale(string(formContent), formResources)
				if err != nil {
<<<<<<< HEAD
					common.Log.Error("%v", err)
=======
					fmt.Printf("Error: %v\n", err)
>>>>>>> 7159e23b
					return err
				}

				xform.SetContentStream(grayContent, nil)

				// Update the resource entry.
				resources.SetXObjectFormByName(string(*name), xform)
			}

			return nil
		})

	err = processor.Process(resources)
	if err != nil {
		common.Log.Error("Error processing: %v", err)
		return nil, err
	}

	// For debug purposes: (high level logging).
	fmt.Printf("=== Unprocessed - Full list\n")
	for idx, op := range operations {
		fmt.Printf("U. Operation %d: %s - Params: %v\n", idx+1, op.Operand, op.Params)
	}
	fmt.Printf("=== Processed - Full list\n")
	for idx, op := range *processedOperations {
		fmt.Printf("P. Operation %d: %s - Params: %v\n", idx+1, op.Operand, op.Params)
	}

	return processedOperations.Bytes(), nil
}

// Convert a pattern to grayscale (tiling or shading pattern).
func convertPatternToGray(pattern *pdf.PdfPattern) (*pdf.PdfPattern, error) {
	// Case 1: Colored tiling patterns.  Need to process the content stream and replace.
	if pattern.IsTiling() {
		tilingPattern := pattern.GetAsTilingPattern()

		if tilingPattern.IsColored() {
			// A colored tiling pattern can use color operators in its stream, need to process the stream.

			content, err := tilingPattern.GetContentStream()
			if err != nil {
				return nil, err
			}

			grayContents, err := transformContentStreamToGrayscale(string(content), tilingPattern.Resources)
			if err != nil {
				return nil, err
			}

			tilingPattern.SetContentStream(grayContents, nil)

			// Update in-memory pdf objects.
			_ = tilingPattern.ToPdfObject()
		}
	} else if pattern.IsShading() {
		// Case 2: Shading patterns.  Need to create a new colorspace that can map from N=3,4 colorspaces to grayscale.
		shadingPattern := pattern.GetAsShadingPattern()

		grayShading, err := convertShadingToGray(shadingPattern.Shading)
		if err != nil {
			return nil, err
		}
		shadingPattern.Shading = grayShading

		// Update in-memory pdf objects.
		_ = shadingPattern.ToPdfObject()
	}

	return pattern, nil
}

// Convert shading to grayscale.
// This one is slightly involved as a shading defines a color as function of position, i.e. color(x,y) = F(x,y).
// Since the function can be challenging to change, we define new DeviceN colorspace with a color conversion
// function.
func convertShadingToGray(shading *pdf.PdfShading) (*pdf.PdfShading, error) {
	cs := shading.ColorSpace

	if cs.GetNumComponents() == 1 {
		// Already grayscale, should be fine. No action taken.
		return shading, nil
	} else if cs.GetNumComponents() == 3 {
		// Create a new DeviceN colorspace that converts R,G,B -> Grayscale
		// Use: gray := 0.3*R + 0.59G + 0.11B
		// PS program: { 0.11 mul exch 0.59 mul add exch 0.3 mul add }.
		transformFunc := &pdf.PdfFunctionType4{}
		transformFunc.Domain = []float64{0, 1, 0, 1, 0, 1}
		transformFunc.Range = []float64{0, 1}
		rgbToGrayPsProgram := ps.NewPSProgram()
		rgbToGrayPsProgram.Append(ps.MakeReal(0.11))
		rgbToGrayPsProgram.Append(ps.MakeOperand("mul"))
		rgbToGrayPsProgram.Append(ps.MakeOperand("exch"))
		rgbToGrayPsProgram.Append(ps.MakeReal(0.59))
		rgbToGrayPsProgram.Append(ps.MakeOperand("mul"))
		rgbToGrayPsProgram.Append(ps.MakeOperand("add"))
		rgbToGrayPsProgram.Append(ps.MakeOperand("exch"))
		rgbToGrayPsProgram.Append(ps.MakeReal(0.3))
		rgbToGrayPsProgram.Append(ps.MakeOperand("mul"))
		rgbToGrayPsProgram.Append(ps.MakeOperand("add"))
		transformFunc.Program = rgbToGrayPsProgram

		// Define the DeviceN colorspace that performs the R,G,B -> Gray conversion for us.
		transformcs := pdf.NewPdfColorspaceDeviceN()
		transformcs.AlternateSpace = pdf.NewPdfColorspaceDeviceGray()
		transformcs.ColorantNames = pdfcore.MakeArray(pdfcore.MakeName("R"), pdfcore.MakeName("G"), pdfcore.MakeName("B"))
		transformcs.TintTransform = transformFunc

		// Replace the old colorspace with the new.
		shading.ColorSpace = transformcs

		return shading, nil
	} else if cs.GetNumComponents() == 4 {
		// Create a new DeviceN colorspace that converts C,M,Y,K -> Grayscale.
		// Use: gray = 1.0 - min(1.0, 0.3*C + 0.59*M + 0.11*Y + K)  ; where BG(k) = k simply.
		// PS program: {exch 0.11 mul add exch 0.59 mul add exch 0.3 mul add dup 1.0 ge { pop 1.0 } if}
		transformFunc := &pdf.PdfFunctionType4{}
		transformFunc.Domain = []float64{0, 1, 0, 1, 0, 1, 0, 1}
		transformFunc.Range = []float64{0, 1}

		cmykToGrayPsProgram := ps.NewPSProgram()
		cmykToGrayPsProgram.Append(ps.MakeOperand("exch"))
		cmykToGrayPsProgram.Append(ps.MakeReal(0.11))
		cmykToGrayPsProgram.Append(ps.MakeOperand("mul"))
		cmykToGrayPsProgram.Append(ps.MakeOperand("add"))
		cmykToGrayPsProgram.Append(ps.MakeOperand("exch"))
		cmykToGrayPsProgram.Append(ps.MakeReal(0.59))
		cmykToGrayPsProgram.Append(ps.MakeOperand("mul"))
		cmykToGrayPsProgram.Append(ps.MakeOperand("add"))
		cmykToGrayPsProgram.Append(ps.MakeOperand("exch"))
		cmykToGrayPsProgram.Append(ps.MakeReal(0.30))
		cmykToGrayPsProgram.Append(ps.MakeOperand("mul"))
		cmykToGrayPsProgram.Append(ps.MakeOperand("add"))
		cmykToGrayPsProgram.Append(ps.MakeOperand("dup"))
		cmykToGrayPsProgram.Append(ps.MakeReal(1.0))
		cmykToGrayPsProgram.Append(ps.MakeOperand("ge"))
		// Add sub procedure.
		subProc := ps.NewPSProgram()
		subProc.Append(ps.MakeOperand("pop"))
		subProc.Append(ps.MakeReal(1.0))
		cmykToGrayPsProgram.Append(subProc)
		cmykToGrayPsProgram.Append(ps.MakeOperand("if"))
		transformFunc.Program = cmykToGrayPsProgram

		// Define the DeviceN colorspace that performs the R,G,B -> Gray conversion for us.
		transformcs := pdf.NewPdfColorspaceDeviceN()
		transformcs.AlternateSpace = pdf.NewPdfColorspaceDeviceGray()
		transformcs.ColorantNames = pdfcore.MakeArray(pdfcore.MakeName("C"), pdfcore.MakeName("M"), pdfcore.MakeName("Y"), pdfcore.MakeName("K"))
		transformcs.TintTransform = transformFunc

		// Replace the old colorspace with the new.
		shading.ColorSpace = transformcs

		return shading, nil
	} else {
		unicommon.Log.Debug("Cannot convert to shading pattern grayscale, color space N = %d", cs.GetNumComponents())
		return nil, errors.New("Unsupported pattern colorspace for grayscale conversion")
	}
}<|MERGE_RESOLUTION|>--- conflicted
+++ resolved
@@ -14,7 +14,7 @@
 	"fmt"
 	"os"
 
-	unicommon "github.com/unidoc/unidoc/common"
+	common "github.com/unidoc/unidoc/common"
 	pdfcontent "github.com/unidoc/unidoc/pdf/contentstream"
 	pdfcore "github.com/unidoc/unidoc/pdf/core"
 	pdf "github.com/unidoc/unidoc/pdf/model"
@@ -22,8 +22,8 @@
 )
 
 func init() {
-	unicommon.SetLogger(unicommon.NewConsoleLogger(unicommon.LogLevelDebug))
-	//unicommon.SetLogger(unicommon.NewConsoleLogger(unicommon.LogLevelTrace))
+	common.SetLogger(common.NewConsoleLogger(common.LogLevelDebug))
+	//common.SetLogger(common.NewConsoleLogger(common.LogLevelTrace))
 }
 
 func main() {
@@ -160,7 +160,8 @@
 	processor := pdfcontent.NewContentStreamProcessor(operations)
 	// Add handlers for colorspace related functionality.
 	processor.AddHandler(pdfcontent.HandlerConditionEnumAllOperands, "",
-		func(op *pdfcontent.ContentStreamOperation, gs pdfcontent.GraphicsState, resources *pdf.PdfPageResources) error {
+		func(op *pdfcontent.ContentStreamOperation, gs pdfcontent.GraphicsState,
+			resources *pdf.PdfPageResources) error {
 			operand := op.Operand
 			switch operand {
 			case "CS": // Set colorspace operands (stroking).
@@ -174,7 +175,7 @@
 						// Update if referring to an external colorspace in resources.
 						cs, ok := resources.ColorSpace.Colorspaces[string(*csname)]
 						if !ok {
-							unicommon.Log.Debug("Undefined colorspace for pattern (%s)", csname)
+							common.Log.Debug("Undefined colorspace for pattern (%s)", csname)
 							return errors.New("Colorspace not defined")
 						}
 
@@ -210,7 +211,7 @@
 						// Update if referring to an external colorspace in resources.
 						cs, ok := resources.ColorSpace.Colorspaces[string(*csname)]
 						if !ok {
-							unicommon.Log.Debug("Undefined colorspace for pattern (%s)", csname)
+							common.Log.Debug("Undefined colorspace for pattern (%s)", csname)
 							return errors.New("Colorspace not defined")
 						}
 
@@ -275,7 +276,7 @@
 
 					grayPattern, err := convertPatternToGray(pattern)
 					if err != nil {
-						unicommon.Log.Debug("Unable to convert pattern to grayscale: %v", err)
+						common.Log.Debug("Unable to convert pattern to grayscale: %v", err)
 						return err
 					}
 					resources.SetPatternByName(patternColor.PatternName, grayPattern.ToPdfObject())
@@ -337,7 +338,7 @@
 
 					grayPattern, err := convertPatternToGray(pattern)
 					if err != nil {
-						unicommon.Log.Debug("Unable to convert pattern to grayscale: %v", err)
+						common.Log.Debug("Unable to convert pattern to grayscale: %v", err)
 						return err
 					}
 					resources.SetPatternByName(patternColor.PatternName, grayPattern.ToPdfObject())
@@ -564,11 +565,7 @@
 				// Process the content stream in the Form object too:
 				grayContent, err := transformContentStreamToGrayscale(string(formContent), formResources)
 				if err != nil {
-<<<<<<< HEAD
 					common.Log.Error("%v", err)
-=======
-					fmt.Printf("Error: %v\n", err)
->>>>>>> 7159e23b
 					return err
 				}
 
@@ -724,7 +721,7 @@
 
 		return shading, nil
 	} else {
-		unicommon.Log.Debug("Cannot convert to shading pattern grayscale, color space N = %d", cs.GetNumComponents())
+		common.Log.Debug("Cannot convert to shading pattern grayscale, color space N = %d", cs.GetNumComponents())
 		return nil, errors.New("Unsupported pattern colorspace for grayscale conversion")
 	}
 }